// license:BSD-3-Clause
// copyright-holders: David Haywood

// CPU/SoC is simply marked "3805"

#include "emu.h"

#include "cpu/arm7/arm7.h"

#include "screen.h"
#include "speaker.h"


namespace {

class myaatari_state : public driver_device
{
public:
	myaatari_state(const machine_config &mconfig, device_type type, const char *tag)
		: driver_device(mconfig, type, tag)
		, m_maincpu(*this, "maincpu")
		, m_screen(*this, "screen")
	{ }

	void myaatari(machine_config &config);

protected:
	virtual void machine_start() override ATTR_COLD;
	virtual void machine_reset() override ATTR_COLD;

private:
	required_device<cpu_device> m_maincpu;
	required_device<screen_device> m_screen;

	uint32_t screen_update(screen_device &screen, bitmap_rgb32 &bitmap, const rectangle &cliprect);

	void arm_map(address_map &map) ATTR_COLD;
};

uint32_t myaatari_state::screen_update(screen_device &screen, bitmap_rgb32 &bitmap, const rectangle &cliprect)
{
	return 0;
}

void myaatari_state::machine_start()
{
}

void myaatari_state::machine_reset()
{
	m_maincpu->set_state_int(arm7_cpu_device::ARM7_R15, 0x08000000);
}

static INPUT_PORTS_START( myaatari )
INPUT_PORTS_END


void myaatari_state::arm_map(address_map &map)
{
	map(0x00000000, 0x00ffffff).ram();
	map(0x03000000, 0x03001fff).ram();
	map(0x08000000, 0x08ffffff).rom().region("maincpu", 0);
	map(0x18f00000, 0x18f3ffff).ram();
}

void myaatari_state::myaatari(machine_config &config)
{
	ARM9(config, m_maincpu, 72000000); // unknown ARM core
	m_maincpu->set_addrmap(AS_PROGRAM, &myaatari_state::arm_map);

	SCREEN(config, m_screen, SCREEN_TYPE_RASTER);
	m_screen->set_refresh_hz(60);
	m_screen->set_size(320, 262);
	m_screen->set_visarea(0, 320-1, 0, 240-1);
	m_screen->set_screen_update(FUNC(myaatari_state::screen_update));

	SPEAKER(config, "speaker", 2).front();
}

ROM_START( myaatari )
	ROM_REGION( 0x1000000, "maincpu", ROMREGION_ERASEFF )
	ROM_LOAD( "atariarcade_s29gl128p11tfi02_0001227e.bin", 0x000000, 0x1000000, CRC(c838563c) SHA1(7b3a76d29556f5c30679efcece50e31ae5a5d489) )
	ROM_IGNORE(0x100)
ROM_END

ROM_START( kuniotv )
	ROM_REGION( 0x1000000, "maincpu", ROMREGION_ERASEFF )
	ROM_LOAD( "s29gl064n90tfi04.u2", 0x000000, 0x0800000, CRC(f26cd4a2) SHA1(92b7af5ecb8b58065cfa39cac77e32242383af78) )
	ROM_IGNORE(0x100)
ROM_END

} // anonymous namespace

<<<<<<< HEAD
CONS( 2021, myaatari,      0,              0,      myaatari, myaatari, myaatari_state, empty_init, "DreamGear", "My Arcade Atari (DGUNL-7013, Micro Player Pro)", MACHINE_NO_SOUND | MACHINE_NOT_WORKING )

// HDMI stick, runs the Famicom titles using an emulator
CONS( 2021, kuniotv,       0,              0,      myaatari, myaatari, myaatari_state, empty_init, "Lithon", "Kunio-kun TV (5-in-1)", MACHINE_NO_SOUND | MACHINE_NOT_WORKING )
=======
CONS( 2021, myaatari,      0,              0,      myaatari, myaatari, myaatari_state, empty_init, "dreamGEAR", "My Arcade Atari (DGUNL-7013, Micro Player Pro)", MACHINE_NO_SOUND | MACHINE_NOT_WORKING )
>>>>>>> 7589dee0
<|MERGE_RESOLUTION|>--- conflicted
+++ resolved
@@ -91,11 +91,7 @@
 
 } // anonymous namespace
 
-<<<<<<< HEAD
-CONS( 2021, myaatari,      0,              0,      myaatari, myaatari, myaatari_state, empty_init, "DreamGear", "My Arcade Atari (DGUNL-7013, Micro Player Pro)", MACHINE_NO_SOUND | MACHINE_NOT_WORKING )
+CONS( 2021, myaatari,      0,              0,      myaatari, myaatari, myaatari_state, empty_init, "dreamGEAR", "My Arcade Atari (DGUNL-7013, Micro Player Pro)", MACHINE_NO_SOUND | MACHINE_NOT_WORKING )
 
 // HDMI stick, runs the Famicom titles using an emulator
-CONS( 2021, kuniotv,       0,              0,      myaatari, myaatari, myaatari_state, empty_init, "Lithon", "Kunio-kun TV (5-in-1)", MACHINE_NO_SOUND | MACHINE_NOT_WORKING )
-=======
-CONS( 2021, myaatari,      0,              0,      myaatari, myaatari, myaatari_state, empty_init, "dreamGEAR", "My Arcade Atari (DGUNL-7013, Micro Player Pro)", MACHINE_NO_SOUND | MACHINE_NOT_WORKING )
->>>>>>> 7589dee0
+CONS( 2021, kuniotv,       0,              0,      myaatari, myaatari, myaatari_state, empty_init, "Lithon", "Kunio-kun TV (5-in-1)", MACHINE_NO_SOUND | MACHINE_NOT_WORKING )