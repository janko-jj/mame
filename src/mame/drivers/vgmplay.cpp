--- conflicted
+++ resolved
@@ -80,12 +80,9 @@
 		A_YMF271     = 0x00013040,
 		A_YMZ280B    = 0x00013050,
 		A_YM2608     = 0x00013060,
-<<<<<<< HEAD
 		A_K054539A   = 0x00014000,
 		A_K054539B   = 0x00014400
-=======
 		A_QSOUND     = 0x00013070
->>>>>>> 5b9c7cba
 	};
 
 	enum io16_t
@@ -1340,7 +1337,6 @@
 ADDRESS_MAP_END
 
 static ADDRESS_MAP_START( soundchips_map, AS_IO, 8, vgmplay_state )
-<<<<<<< HEAD
 	AM_RANGE(vgmplay_device::REG_SIZE,       vgmplay_device::REG_SIZE+3)       AM_READ(file_size_r)
 	AM_RANGE(vgmplay_device::A_YM2612,       vgmplay_device::A_YM2612+3)       AM_DEVWRITE    ("ym2612",        ym2612_device, write)
 	AM_RANGE(vgmplay_device::A_YM2151,       vgmplay_device::A_YM2151+1)       AM_DEVWRITE    ("ym2151",        ym2151_device, write)
@@ -1376,42 +1372,7 @@
 	AM_RANGE(vgmplay_device::A_YM2608,       vgmplay_device::A_YM2608+0x3)     AM_DEVWRITE    ("ym2608",        ym2608_device, write)
 	AM_RANGE(vgmplay_device::A_K054539A,     vgmplay_device::A_K054539A+0x22f) AM_DEVWRITE    ("k054539a",      k054539a_device, write)
 	AM_RANGE(vgmplay_device::A_K054539B,     vgmplay_device::A_K054539B+0x22f) AM_DEVWRITE    ("k054539b",      k054539b_device, write)
-=======
-	AM_RANGE(vgmplay_device::REG_SIZE,       vgmplay_device::REG_SIZE+3)      AM_READ(file_size_r)
-	AM_RANGE(vgmplay_device::A_YM2612,       vgmplay_device::A_YM2612+3)      AM_DEVWRITE    ("ym2612",        ym2612_device, write)
-	AM_RANGE(vgmplay_device::A_YM2151,       vgmplay_device::A_YM2151+1)      AM_DEVWRITE    ("ym2151",        ym2151_device, write)
-	AM_RANGE(vgmplay_device::A_YM2413,       vgmplay_device::A_YM2413+1)      AM_DEVWRITE    ("ym2413",        ym2413_device, write)
-	AM_RANGE(vgmplay_device::A_YM2203A,      vgmplay_device::A_YM2203A+1)     AM_DEVWRITE    ("ym2203a",       ym2203_device, write)
-	AM_RANGE(vgmplay_device::A_YM2203B,      vgmplay_device::A_YM2203B+1)     AM_DEVWRITE    ("ym2203b",       ym2203_device, write)
-	AM_RANGE(vgmplay_device::A_YM3526,       vgmplay_device::A_YM3526+1)      AM_DEVWRITE    ("ym3526",        ym3526_device, write)
-	AM_RANGE(vgmplay_device::A_YM3812,       vgmplay_device::A_YM3812+1)      AM_DEVWRITE    ("ym3812",        ym3812_device, write)
-	AM_RANGE(vgmplay_device::A_AY8910A,      vgmplay_device::A_AY8910A)       AM_DEVWRITE    ("ay8910a",       ay8910_device, data_w)
-	AM_RANGE(vgmplay_device::A_AY8910A+1,    vgmplay_device::A_AY8910A+1)     AM_DEVWRITE    ("ay8910a",       ay8910_device, address_w)
-	AM_RANGE(vgmplay_device::A_AY8910B,      vgmplay_device::A_AY8910B)       AM_DEVWRITE    ("ay8910b",       ay8910_device, data_w)
-	AM_RANGE(vgmplay_device::A_AY8910B+1,    vgmplay_device::A_AY8910B+1)     AM_DEVWRITE    ("ay8910b",       ay8910_device, address_w)
-//  AM_RANGE(vgmplay_device::A_SN76496+0,    vgmplay_device::A_SN76496+0)     AM_DEVWRITE    ("sn76496",       sn76496_device, stereo_w)
-	AM_RANGE(vgmplay_device::A_SN76496+1,    vgmplay_device::A_SN76496+1)     AM_DEVWRITE    ("sn76496",       sn76496_device, write)
-	AM_RANGE(vgmplay_device::A_K053260,      vgmplay_device::A_K053260+0x2f)  AM_DEVWRITE    ("k053260",       k053260_device, write)
-	AM_RANGE(vgmplay_device::A_C6280,        vgmplay_device::A_C6280+0xf)     AM_DEVWRITE    ("c6280",         c6280_device, c6280_w)
-	AM_RANGE(vgmplay_device::A_OKIM6295,     vgmplay_device::A_OKIM6295)      AM_DEVWRITE    ("okim6295",      okim6295_device, write)
-	AM_RANGE(vgmplay_device::A_SEGAPCM,      vgmplay_device::A_SEGAPCM+0x7ff) AM_DEVWRITE    ("segapcm",       segapcm_device, sega_pcm_w)
-	AM_RANGE(vgmplay_device::A_GAMEBOY,      vgmplay_device::A_GAMEBOY+0x16)  AM_DEVWRITE    ("dmg",           gameboy_sound_device, sound_w)
-	AM_RANGE(vgmplay_device::A_GAMEBOY+0x20, vgmplay_device::A_GAMEBOY+0x2f)  AM_DEVWRITE    ("dmg",           gameboy_sound_device, wave_w)
-	AM_RANGE(vgmplay_device::A_NESAPU,       vgmplay_device::A_NESAPU+0x1f)   AM_DEVWRITE    ("nescpu:nesapu", nesapu_device, write)
-	AM_RANGE(vgmplay_device::A_NESRAM,       vgmplay_device::A_NESRAM+0xffff) AM_RAM AM_SHARE("nesapu_ram")
-	AM_RANGE(vgmplay_device::A_MULTIPCMA,    vgmplay_device::A_MULTIPCMA+3)   AM_DEVWRITE    ("multipcma",     multipcm_device, write )
-	AM_RANGE(vgmplay_device::A_MULTIPCMA+4,  vgmplay_device::A_MULTIPCMA+7)   AM_WRITE(multipcm_bank_hi_a_w)
-	AM_RANGE(vgmplay_device::A_MULTIPCMA+8,  vgmplay_device::A_MULTIPCMA+11)  AM_WRITE(multipcm_bank_lo_a_w)
-	AM_RANGE(vgmplay_device::A_MULTIPCMB,    vgmplay_device::A_MULTIPCMB+3)   AM_DEVWRITE    ("multipcmb",     multipcm_device, write )
-	AM_RANGE(vgmplay_device::A_MULTIPCMB+4,  vgmplay_device::A_MULTIPCMB+7)   AM_WRITE(multipcm_bank_hi_b_w)
-	AM_RANGE(vgmplay_device::A_MULTIPCMB+8,  vgmplay_device::A_MULTIPCMB+11)  AM_WRITE(multipcm_bank_lo_b_w)
-	AM_RANGE(vgmplay_device::A_POKEYA,       vgmplay_device::A_POKEYA+0xf)    AM_DEVWRITE    ("pokeya",        pokey_device, write)
-	AM_RANGE(vgmplay_device::A_POKEYB,       vgmplay_device::A_POKEYB+0xf)    AM_DEVWRITE    ("pokeyb",        pokey_device, write)
-	AM_RANGE(vgmplay_device::A_YMF271,       vgmplay_device::A_YMF271+0xf)    AM_DEVWRITE    ("ymf271",        ymf271_device, write)
-	AM_RANGE(vgmplay_device::A_YMZ280B,      vgmplay_device::A_YMZ280B+0x1)   AM_DEVWRITE    ("ymz280b",       ymz280b_device, write)
-	AM_RANGE(vgmplay_device::A_YM2608,       vgmplay_device::A_YM2608+0x3)    AM_DEVWRITE    ("ym2608",        ym2608_device, write)
-	AM_RANGE(vgmplay_device::A_QSOUND,       vgmplay_device::A_QSOUND+0x2)    AM_DEVWRITE    ("qsound",        qsound_device, qsound_w)
->>>>>>> 5b9c7cba
+	AM_RANGE(vgmplay_device::A_QSOUND,       vgmplay_device::A_QSOUND+0x2)     AM_DEVWRITE    ("qsound",        qsound_device, qsound_w)
 ADDRESS_MAP_END
 
 static ADDRESS_MAP_START( segapcm_map, 0, 8, vgmplay_state )
@@ -1591,7 +1552,6 @@
 	MCFG_SOUND_ROUTE(1, "lspeaker",  0.50)
 	MCFG_SOUND_ROUTE(2, "rspeaker", 0.50)
 	
-<<<<<<< HEAD
 	MCFG_DEVICE_ADD("k054539a", K054539, XTAL(18'432'000))
 	MCFG_DEVICE_ADDRESS_MAP(0, k054539a_map)
 	MCFG_SOUND_ROUTE(0, "lspeaker", 1)
@@ -1599,10 +1559,11 @@
 	
 	MCFG_DEVICE_ADD("k054539b", K054539, XTAL(18'432'000))
 	MCFG_DEVICE_ADDRESS_MAP(0, k054539b_map)
-=======
+	MCFG_SOUND_ROUTE(0, "lspeaker", 1)
+	MCFG_SOUND_ROUTE(1, "rspeaker", 1)
+
 	MCFG_QSOUND_ADD("qsound", 4000000)
 	MCFG_DEVICE_ADDRESS_MAP(0, qsound_map)
->>>>>>> 5b9c7cba
 	MCFG_SOUND_ROUTE(0, "lspeaker", 1)
 	MCFG_SOUND_ROUTE(1, "rspeaker", 1)
 MACHINE_CONFIG_END
